--- conflicted
+++ resolved
@@ -39,18 +39,15 @@
         help = "Number of training epochs (iterations of training loop)"
         arg_type = Int
         default = 200
-<<<<<<< HEAD
     "--sparse_evaluation"
         help = "If set to false, the NN evaluates the vertices in each iteration. If set to true, the NN only evaluates "*
                "the vertices in case no improving solution was found in the last iteration."
         arg_type = Bool
         default = false
-=======
     "--buffer_capacity"
         help = "Capacity of replay buffer"
         arg_type = Int
         default = 1000
->>>>>>> 6598d7fc
 end
 
 function parse_feature_set(feature_string)::Vector{<:NodeFeature}
